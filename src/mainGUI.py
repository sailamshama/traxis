
#!/usr/bin/env python
"""
Main GUI class that inherits from base skeleton GUI class and implements
logic that connects buttons and functions together. Defines interrnal
methods to carry out various UI actions (zoom, opening images, etc.)
and calls external functions that have been imported below.
"""

__author__ = "Syed Haider Abidi, Chris Dydula, and Nooruddin Ahmed"

from PyQt5.QtWidgets import QGraphicsScene, QGraphicsView, QGraphicsPixmapItem
from PyQt5.QtWidgets import QFileDialog, QMessageBox, QGraphicsEllipseItem
from PyQt5.QtGui import QPixmap, QImage, QPen
from PyQt5.QtCore import QDir, Qt, QRectF, QPointF

# External methods
from skeleton import Ui_skeleton as skeletonGUI
from optDensity import calcOptDensity
from circleFit import circleFit


class mainGUI(skeletonGUI):

    def __init__(self):
        super(skeletonGUI, self).__init__()

    def setupUi(self, skeleton):
        """The following function initializes skeleton GUI and connects
        buttons to various internal and external methods."""

        skeletonGUI.setupUi(self, skeleton)

        # Creates QGraphicsScene to be used to display images.
        self.scene = QGraphicsScene()
        self.view = QGraphicsView(self.scene)

        # Load a blank image by default. This is required by QT
        # to be able to load images after.
        self.pixmap_item = QGraphicsPixmapItem(
            QPixmap('bkgPicture.png'), None)
        self.scene.addItem(self.pixmap_item)
        self.scrollArea.setWidget(self.view)

        # Set up button to load images.
        self.btn_openImage.clicked.connect(self.openImage)

        # Set up button to zoom in/out on image.
        self.zoomFactor = 1
        self.btn_ZoomIn.clicked.connect(self.zoomIn)
        self.btn_ZoomOut.clicked.connect(self.zoomOut)

        # Set up point drawing at mousepress on image.
        self.sizeOfEllipse = 5
        self.widthOfEllipse = 2.5
        self.nEllipseDrawn = 0
        self.mapNametoPoint = {}
        self.pixmap_item.mousePressEvent = self.pixelSelect

        # Set up navigation of point list.
        self.centralWidget.keyPressEvent = self.keyPressEvent

        # Set up button to reset the tool.
        self.btn_reset.clicked.connect(self.resetImage)

        # Set up button to calculate track momentum.
        self.btn_trackMom.clicked.connect(self.calcTrackMom)

        # Set up button to calculate optical density.
        self.btn_optDen.clicked.connect(self.calcOptDen)

        # Set up text field that specifies dL (user-specified width).
        self.setDlLineEdit.textEdited.connect(self.changedLCircles)

        # Used for debugging purposes.
        self.nUserClickOnPicture = 0
        self.hasTrackMomentumCalc = False
        self.hasDrawndLCurves = False

        self.test = QGraphicsEllipseItem(3, 5, 10, 10)

    def pixelSelect(self, event):
        """The following function draws a point (ellipse) when called with
        a mousePressEvent at specified event location."""

        # Place an event only if 'place marker' button has been pressed.
        if not self.btn_placeMar.isChecked():
            # Count the number of times user has clicked on the picture.
            # If more than 3 times, display a help message.
            self.nUserClickOnPicture += 1
            if self.nUserClickOnPicture == 3:
                self.nUserClickOnPicture = 0
                self.displayMessage(
                    "HELP - To place track marker, first select 'Place Track Marker' button")
            return

        # Set colour of ellipse to be drawn.
        pen = QPen(Qt.red)
        pen.setWidth(self.widthOfEllipse)
        # set a mimimum width
        if(self.widthOfEllipse < 1):
            pen.setWidth(1)

        # Set size of ellipse to be drawn.
        size = self.sizeOfEllipse
        # set a mimimum size
        if(size < 2):
            size = 2

        # Create a drawing rectangle for the ellipse.
        drawRec = QRectF(event.pos().x(), event.pos().y(), size, size)
        # Translate top left corner of rectangle to match the clicked position.
        drawRec.moveCenter(QPointF(event.pos().x(), event.pos().y()))
        # Draw ellipse with specified colour.
        self.scene.addEllipse(drawRec, pen)

        # Update the widget containing the list of points.
        self.nEllipseDrawn += 1
        self.listWidget_points.addItem('Point %s' % self.nEllipseDrawn)
        self.listWidget_points.setCurrentRow(
            self.listWidget_points.count() - 1)
        self.listWidget_points.setFocus()

        # The latest drawn item is on the top of the list. Add to point list.
        itemList = self.scene.items()
        self.mapNametoPoint[
            'Point ' + str(self.nEllipseDrawn)] = itemList[0]

    def keyPressEvent(self, event):
        """The following function handles keypressEvents used to select and
        manipulate points in the QListWidget."""

        # WASD to move individual points around.
        dx = 0
        dy = 0
        if event.key() == Qt.Key_W:
            dy = -1
        elif event.key() == Qt.Key_S:
            dy = 1
        elif event.key() == Qt.Key_D:
            dx = 1
        elif event.key() == Qt.Key_A:
            dx = -1
        # Up/Down to select points in list.
        elif event.key() == Qt.Key_Down:
            current_row = self.listWidget_points.currentRow()
            num_rows = self.listWidget_points.count()
            if current_row == -1 or current_row == num_rows - 1:
                return
            else:
                self.listWidget_points.setCurrentRow(current_row + 1)
        elif event.key() == Qt.Key_Up:
            current_row = self.listWidget_points.currentRow()
            if current_row == -1 or current_row == 0:
                return
            else:
                self.listWidget_points.setCurrentRow(current_row - 1)
        # Z/X to zoom in/zoom out.
        elif event.key() == Qt.Key_Z:
            self.zoomIn()
        elif event.key() == Qt.Key_X:
            self.zoomOut()
        # Used for debugging purposes.
        elif event.key() == Qt.Key_P:
            print(self.listWidget_points.currentRow())
        elif event.key() == Qt.Key_Backspace:
            self.deletePoint(self.listWidget_points.currentItem().text())
            self.listWidget_points.takeItem(
                self.listWidget_points.currentRow())
            return

        # Update point location
        if(self.listWidget_points.currentItem()):
            self.movePoint(
                self.listWidget_points.currentItem().text(), dx, dy)

    def movePoint(self, pointName, dx, dy):
        """The following function moves given point by [dx,dy]"""
        self.mapNametoPoint[pointName].moveBy(dx, dy)

    def deletePoint(self, pointName):
        """The following function deletes given point"""
        itemList = self.scene.items()
        for i in itemList:
            if(i == self.mapNametoPoint[pointName]):
                self.scene.removeItem(i)
        del self.mapNametoPoint[pointName]

    def openImage(self):
        """The following function opens a file dialog and then loads 
        user-specified image."""

        # Load image through FileDialog
        fileName = QFileDialog.getOpenFileName(
            self.centralWidget, "Open File", QDir.currentPath())
        if fileName:
            qimage = QImage()
            image = qimage.load(fileName[0])
        if not image:
            self.displayMessage("Cannot load {}.".format(fileName))
            return

        # Create a pixmap from the loaded image.
        self.pixmap_item.setPixmap(QPixmap.fromImage(qimage))

        # Reset any image transformations.
        self.resetImage()

    def resetImage(self):
        """The following function resets image transformations,
        and clears point list and console output."""

        # Clear image transformations.
        self.view.resetTransform()

        # Clear drawn points.
        itemList = self.scene.items()
        for i in itemList:
            if(i.__class__.__name__ == 'QGraphicsPixmapItem'):
                continue
            self.scene.removeItem(i)

        # Clear console output.
        self.textBrowser_consoleOutput.clear()

        # Reset the number of points.
        self.sizeOfEllipse = 5
        self.widthOfEllipse = 2.5
        self.nEllipseDrawn = 0

        # Clear the list of points.
        self.listWidget_points.clear()

        self.zoomFactor = 1
        self.nUserClickOnPicture = 0
        self.hasTrackMomentumCalc = False
        self.hasDrawndLCurves = False


    def zoomIn(self):
        """The following function zooms image by 125% when called."""
        self.scaleImage(1.25)

    def zoomOut(self):
        """The following function zooms image by 80% when called."""
        self.scaleImage(0.8)

    def scaleImage(self, factor):
        """The following helper function scales images and points."""
        self.zoomFactor = self.zoomFactor * factor
        self.view.scale(factor, factor)
        self.adjustScrollBar(self.scrollArea.horizontalScrollBar(), factor)
        self.adjustScrollBar(self.scrollArea.verticalScrollBar(), factor)

        # scale the point as well
        self.sizeOfEllipse /= factor
        self.widthOfEllipse /= factor
        pen = QPen(Qt.red)
        pen.setWidth(self.widthOfEllipse)

        # set a mimimum width
        if(self.widthOfEllipse < 1):
            pen.setWidth(1)

        # Set size of ellipse to be drawn.
        size = self.sizeOfEllipse
        
        # set a mimimum side
        if(size < 2):
            size = 2

        # now recale the point
        for key, value in self.mapNametoPoint.items():
            drawRec = QRectF(
                value.rect().x(), value.rect().y(), size, size)
            drawRec.moveCenter(QPointF(value.rect().center().x(), value.rect().center().y()))
            value.setRect(drawRec)
            value.setPen(pen)

        self.scene.update()
        

    def adjustScrollBar(self, scrollBar, factor):
        """The following helper function adjusts size of scrollbar."""
        scrollBar.setValue(
            int(factor * scrollBar.value() + ((factor - 1) * scrollBar.pageStep() / 2)))

    def displayMessage(self, msg):
        """The following function is used to write messages to console."""
        self.textBrowser_consoleOutput.append(msg)

    def calcTrackMom(self):
        """The following function is used to calculate track momentum of
        drawn points on image and then draw a fitted circle to them."""

        # Need a minimum of 3 points to fit a circle.
        if len(self.mapNametoPoint) < 3:
            self.displayMessage("ERROR - Less than 3 points to fit.")
            return

        # if track momentum already calculated 
        # simply return
        if self.hasTrackMomentumCalc:
            return

        pointList = []
        for key, value in self.mapNametoPoint.items():
            pointList.append(value)
            print('x: ', value.rect().center().x(), ' y: ', value.rect().center().y())

        # Hardcoded circle for now. TODO: FIT CIRCLE HERE.
        fitted_circle = circleFit(pointList)
        self.fittedX0 = fitted_circle[0][0]
        self.fittedY0 = fitted_circle[1][0]
        self.fittedR0 = fitted_circle[2][0]

        # Set colour of circle to be drawn.
        pen = QPen(Qt.green)
        # Create a drawing rectangle for the circle.
        drawRec = QRectF(
            self.fittedX0, self.fittedY0, 2 * self.fittedR0, 2 * self.fittedR0)
        # Translate top left corner of rectangle to match the center of circle.
        drawRec.moveCenter(QPointF(self.fittedX0, self.fittedY0))
        # Draw circle with specified colour.
        self.scene.addEllipse(drawRec, pen)

        # Store the drawn circle for future modifications.
        itemList = self.scene.items()
        # The latest drawn item is on the top of the list.
        self.nominalFittedCenter = itemList[0]

        self.drawdlCurves()
        self.hasTrackMomentumCalc = True
        

    def drawdlCurves(self):
        """The following helper function draws the dL curves."""        
        # Draw dL curves if dL is specified.
        try:
            self.dL = float(self.setDlLineEdit.text())
        except ValueError:
            self.displayMessage("ERROR - dL is not a float")
            return

        pen = QPen(Qt.green)
        # Define outer circle.
        drawRec = QRectF(
<<<<<<< HEAD
            self.fittedX0, self.fittedY0, self.fittedR0 + 2 * self.dL, self.fittedR0 + 2 * self.dL)
=======
            self.fittedX0, self.fittedY0, 2 * (self.fittedR0 + self.dL), 2 * (self.fittedR0 + self.dL))
>>>>>>> a00e7084
        # Draw a dotted line.
        pen.setStyle(Qt.DashDotLine)
        # Translate top left corner of rectangle to match the center of circle.
        drawRec.moveCenter(QPointF(self.fittedX0, self.fittedY0))
        self.scene.addEllipse(drawRec, pen)

        # Store the drawn circle for future modifications.
        itemList = self.scene.items()
        # The latest drawn item is on the top of the list.
        self.outerFittedCenter = itemList[0]

        # Deine inner circle.
        drawRec = QRectF(
<<<<<<< HEAD
            self.fittedX0, self.fittedY0, self.fittedR0 - 2 * self.dL, self.fittedR0 - 2 * self.dL)
=======
            self.fittedX0, self.fittedY0,  2 * (self.fittedR0 - self.dL), 2 * (self.fittedR0 - self.dL))
>>>>>>> a00e7084
        # Draw a dotted line.
        pen.setStyle(Qt.DashDotLine)
        # Translate top left corner of rectangle to match the center of circle.
        drawRec.moveCenter(QPointF(self.fittedX0, self.fittedY0))
        self.scene.addEllipse(drawRec, pen)

        # Store the drawn circle for future modifications.
        itemList = self.scene.items()
        # The latest drawn item is on the top of the list.
        self.innerFittedCenter = itemList[0]

        # Used for debugging purposes.
        self.hasDrawndLCurves = True

    def calcOptDen(self):
        """The following function is used to calculate optical density of
        drawn points on image with a specified dL."""

        # Need a minimum of 3 points to fit a circle.
        if len(self.mapNametoPoint) < 3:
            self.displayMessage("ERROR - Less than 3 points to fit.")
            return

        pointList = []
        for key, value in self.mapNametoPoint.items():
            pointList.append(value)

        # Hardcoded circle for now. TODO: FIT CIRCLE HERE.
        self.tmp_circle = [50, 50, 50]

        # Draw dL curves if dL is specified.
        try:
            self.dL = float(self.setDlLineEdit.text())
        except ValueError:
            self.displayMessage("ERROR - dL is not a float")
            return

        # Call function to compute optical density.
        self.optDens, self.errOptDens = calcOptDensity(self, self.pixmap_item, pointList, self.tmp_circle, self.dL)
        # Used for debugging.
        self.displayMessage(str("%f %f" % (self.optDens, self.errOptDens)))

    def changedLCircles(self, value):
        """The following helper function changes the diameter of the dl curves."""        
        
        # if track momentum has not been calculated 
        # simply return
        if not self.hasTrackMomentumCalc:
            return
        
        # if orginal dL curves have not been drawn
        # create them
        if not self.hasDrawndLCurves:
            self.drawdlCurves()

        try:
            self.dL = float(value)
        except ValueError:
            self.displayMessage("ERROR - dL is not a float")
            return

        drawRec = QRectF(
<<<<<<< HEAD
            self.fittedX0, self.fittedY0, self.fittedR0 + 2 * self.dL, self.fittedR0 + 2 * self.dL)
=======
            self.fittedX0, self.fittedY0,  2 * (self.fittedR0 + self.dL), 2 * (self.fittedR0 + self.dL))
>>>>>>> a00e7084
        drawRec.moveCenter(QPointF(self.fittedX0, self.fittedY0))
        self.outerFittedCenter.setRect(drawRec)

        drawRec = QRectF(
<<<<<<< HEAD
            self.fittedX0, self.fittedY0, self.fittedR0 - 2 * self.dL, self.fittedR0 - 2 * self.dL)
=======
            self.fittedX0, self.fittedY0, 2 * (self.fittedR0 - self.dL), 2 * (self.fittedR0 - self.dL))
>>>>>>> a00e7084
        drawRec.moveCenter(QPointF(self.fittedX0, self.fittedY0))

        self.innerFittedCenter.setRect(drawRec)

        self.scene.update()<|MERGE_RESOLUTION|>--- conflicted
+++ resolved
@@ -10,7 +10,7 @@
 __author__ = "Syed Haider Abidi, Chris Dydula, and Nooruddin Ahmed"
 
 from PyQt5.QtWidgets import QGraphicsScene, QGraphicsView, QGraphicsPixmapItem
-from PyQt5.QtWidgets import QFileDialog, QMessageBox, QGraphicsEllipseItem
+from PyQt5.QtWidgets import QFileDialog, QGraphicsEllipseItem
 from PyQt5.QtGui import QPixmap, QImage, QPen
 from PyQt5.QtCore import QDir, Qt, QRectF, QPointF
 
@@ -187,7 +187,7 @@
         del self.mapNametoPoint[pointName]
 
     def openImage(self):
-        """The following function opens a file dialog and then loads 
+        """The following function opens a file dialog and then loads
         user-specified image."""
 
         # Load image through FileDialog
@@ -236,7 +236,6 @@
         self.hasTrackMomentumCalc = False
         self.hasDrawndLCurves = False
 
-
     def zoomIn(self):
         """The following function zooms image by 125% when called."""
         self.scaleImage(1.25)
@@ -252,33 +251,33 @@
         self.adjustScrollBar(self.scrollArea.horizontalScrollBar(), factor)
         self.adjustScrollBar(self.scrollArea.verticalScrollBar(), factor)
 
-        # scale the point as well
+        # Scale the drawn points when zooming.
         self.sizeOfEllipse /= factor
         self.widthOfEllipse /= factor
         pen = QPen(Qt.red)
         pen.setWidth(self.widthOfEllipse)
 
-        # set a mimimum width
+        # Set a minimum width.
         if(self.widthOfEllipse < 1):
             pen.setWidth(1)
 
         # Set size of ellipse to be drawn.
         size = self.sizeOfEllipse
-        
-        # set a mimimum side
+
+        # Set a minimum size.
         if(size < 2):
             size = 2
 
-        # now recale the point
+        # Recale the points.
         for key, value in self.mapNametoPoint.items():
             drawRec = QRectF(
                 value.rect().x(), value.rect().y(), size, size)
-            drawRec.moveCenter(QPointF(value.rect().center().x(), value.rect().center().y()))
+            drawRec.moveCenter(
+                QPointF(value.rect().center().x(), value.rect().center().y()))
             value.setRect(drawRec)
             value.setPen(pen)
 
         self.scene.update()
-        
 
     def adjustScrollBar(self, scrollBar, factor):
         """The following helper function adjusts size of scrollbar."""
@@ -298,15 +297,15 @@
             self.displayMessage("ERROR - Less than 3 points to fit.")
             return
 
-        # if track momentum already calculated 
-        # simply return
+        # Return if track momentum has already been calculated.
         if self.hasTrackMomentumCalc:
             return
 
         pointList = []
         for key, value in self.mapNametoPoint.items():
             pointList.append(value)
-            print('x: ', value.rect().center().x(), ' y: ', value.rect().center().y())
+            print('x: ', value.rect().center().x(),
+                  ' y: ', value.rect().center().y())
 
         # Hardcoded circle for now. TODO: FIT CIRCLE HERE.
         fitted_circle = circleFit(pointList)
@@ -331,10 +330,9 @@
 
         self.drawdlCurves()
         self.hasTrackMomentumCalc = True
-        
 
     def drawdlCurves(self):
-        """The following helper function draws the dL curves."""        
+        """The following helper function draws the dL curves."""
         # Draw dL curves if dL is specified.
         try:
             self.dL = float(self.setDlLineEdit.text())
@@ -345,11 +343,7 @@
         pen = QPen(Qt.green)
         # Define outer circle.
         drawRec = QRectF(
-<<<<<<< HEAD
-            self.fittedX0, self.fittedY0, self.fittedR0 + 2 * self.dL, self.fittedR0 + 2 * self.dL)
-=======
             self.fittedX0, self.fittedY0, 2 * (self.fittedR0 + self.dL), 2 * (self.fittedR0 + self.dL))
->>>>>>> a00e7084
         # Draw a dotted line.
         pen.setStyle(Qt.DashDotLine)
         # Translate top left corner of rectangle to match the center of circle.
@@ -363,11 +357,7 @@
 
         # Deine inner circle.
         drawRec = QRectF(
-<<<<<<< HEAD
-            self.fittedX0, self.fittedY0, self.fittedR0 - 2 * self.dL, self.fittedR0 - 2 * self.dL)
-=======
             self.fittedX0, self.fittedY0,  2 * (self.fittedR0 - self.dL), 2 * (self.fittedR0 - self.dL))
->>>>>>> a00e7084
         # Draw a dotted line.
         pen.setStyle(Qt.DashDotLine)
         # Translate top left corner of rectangle to match the center of circle.
@@ -406,20 +396,19 @@
             return
 
         # Call function to compute optical density.
-        self.optDens, self.errOptDens = calcOptDensity(self, self.pixmap_item, pointList, self.tmp_circle, self.dL)
+        self.optDens, self.errOptDens = calcOptDensity(
+            self, self.pixmap_item, pointList, self.tmp_circle, self.dL)
         # Used for debugging.
         self.displayMessage(str("%f %f" % (self.optDens, self.errOptDens)))
 
     def changedLCircles(self, value):
-        """The following helper function changes the diameter of the dl curves."""        
-        
-        # if track momentum has not been calculated 
-        # simply return
+        """The following helper function changes the diameter of dL curves."""
+
+        # Return if track momentum has already been calculated.
         if not self.hasTrackMomentumCalc:
             return
-        
-        # if orginal dL curves have not been drawn
-        # create them
+
+        # If original dL curves have not been drawn, create them.
         if not self.hasDrawndLCurves:
             self.drawdlCurves()
 
@@ -430,20 +419,12 @@
             return
 
         drawRec = QRectF(
-<<<<<<< HEAD
-            self.fittedX0, self.fittedY0, self.fittedR0 + 2 * self.dL, self.fittedR0 + 2 * self.dL)
-=======
             self.fittedX0, self.fittedY0,  2 * (self.fittedR0 + self.dL), 2 * (self.fittedR0 + self.dL))
->>>>>>> a00e7084
         drawRec.moveCenter(QPointF(self.fittedX0, self.fittedY0))
         self.outerFittedCenter.setRect(drawRec)
 
         drawRec = QRectF(
-<<<<<<< HEAD
-            self.fittedX0, self.fittedY0, self.fittedR0 - 2 * self.dL, self.fittedR0 - 2 * self.dL)
-=======
             self.fittedX0, self.fittedY0, 2 * (self.fittedR0 - self.dL), 2 * (self.fittedR0 - self.dL))
->>>>>>> a00e7084
         drawRec.moveCenter(QPointF(self.fittedX0, self.fittedY0))
 
         self.innerFittedCenter.setRect(drawRec)
